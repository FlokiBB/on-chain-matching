// SPDX-License-Identifier: BUSL-1.1
pragma solidity =0.8.17;

import { IERC20, ERC20 } from "@openzeppelin/contracts/token/ERC20/ERC20.sol";
import { SafeERC20 } from "@openzeppelin/contracts/token/ERC20/utils/SafeERC20.sol";
import { Math } from "@openzeppelin/contracts/utils/math/Math.sol";

contract Pool {
    using SafeERC20 for ERC20;
    using Math for uint256;

    // We model makers as a circular doubly linked list with zero as first and last element
    // This facilitates insertion and deletion of orders making the process gas efficient
    struct Order {
        address offerer;
        address recipient;
        uint256 underlyingAmount;
        uint256 staked;
        uint256 previous;
        uint256 next;
    }

    address public immutable factory;

    // Mapping from higher to lower
    // By convention, priceLevels[0] is the highest bid;
    mapping(uint256 => uint256) public priceLevels;

    // Makers provide underlying and get accounting after match
    // Takers sell accounting and get underlying immediately
    ERC20 public immutable accounting;
    ERC20 public immutable underlying;

    // the accounting token decimals (stored to save gas)
    uint256 public immutable priceResolution;

    // maximum price to prevent overflow (computed at construction to save gas)
    uint256 public immutable maximumPrice;
    // maximum amount to prevent overflow (computed at construction to save gas)
    uint256 public immutable maximumAmount;

    // The minimum spacing percentage between prices, 1e4 corresponding to 100%
    // lower values allow for a more fluid price but frontrunning is exacerbated and staking less useful
    // higher values make token staking useful and frontrunning exploit less feasible
    // but makers must choose between more stringent bids
    // lower values are indicated for stable pairs
    // higher vlaues are indicated for more volatile pairs
    uint16 public immutable tick;

    // id of the order to access its data, by price
    mapping(uint256 => uint256) public id;
    // orders[price][id]
    mapping(uint256 => mapping(uint256 => Order)) public orders;

<<<<<<< HEAD
    event OrderCreated(uint256 indexed id, address indexed offerer, uint256 amount, uint256 price);
=======
    event OrderCreated(
        address indexed offerer,
        uint256 price,
        uint256 index,
        uint256 underlyingAmount,
        uint256 staked,
        uint256 previous,
        uint256 next
    );
>>>>>>> dbdb735f
    event OrderFulfilled(
        uint256 indexed id,
        address indexed offerer,
        address indexed fulfiller,
        uint256 accountingToTransfer,
        uint256 amount,
        uint256 price
    );
    event OrderCancelled(uint256 indexed id, address indexed offerer, uint256 price, uint256 underlyingToTransfer);

    error RestrictedToOwner();
    error IncorrectTickSpacing();
    error NullAmount();
    error WrongIndex();
    error PriceTooHigh();
    error AmountTooHigh();

    constructor(address _underlying, address _accounting, uint16 _tick) {
        factory = msg.sender;
        accounting = ERC20(_accounting);
        priceResolution = 10**accounting.decimals();
        underlying = ERC20(_underlying);
        tick = _tick;
        maximumPrice = type(uint256).max / (10000 + tick);
        maximumAmount = type(uint256).max / priceResolution;
    }

    // Example WETH / USDC, maker USDC, taker WETH
    // priceResolution = 1e18 (decimals of WETH)
    // Price = 1753.54 WETH/USDC -> 1753540000 (it has USDC decimals)
    // Sell 2.3486 WETH -> accountingAmount = 2348600000000000000
    // underlyingOut = 2348600000000000000 * 1753540000 / 1e18 = 4118364044 -> 4,118.364044 USDC
    function convertToUnderlying(uint256 accountingAmount, uint256 price) public view returns (uint256) {
        return accountingAmount.mulDiv(price, priceResolution, Math.Rounding.Down);
    }

    function convertToAccounting(uint256 underlyingAmount, uint256 price) public view returns (uint256) {
        return underlyingAmount.mulDiv(priceResolution, price, Math.Rounding.Up);
    }

    function _checkSpacing(uint256 lower, uint256 higher) internal view returns (bool) {
        return lower == 0 || higher >= lower.mulDiv(tick + 10000, 10000, Math.Rounding.Up);
    }

    function _addNode(uint256 price, uint256 amount, uint256 staked, address maker, address recipient)
        internal
        returns (uint256, uint256)
    {
        uint256 higherPrice = 0;
        while (priceLevels[higherPrice] > price) {
            higherPrice = priceLevels[higherPrice];
        }

        if (priceLevels[higherPrice] < price) {
            if (
                !_checkSpacing(priceLevels[higherPrice], price) ||
                (!_checkSpacing(price, higherPrice) && higherPrice != 0)
            ) revert IncorrectTickSpacing();

            priceLevels[price] = priceLevels[higherPrice];
            priceLevels[higherPrice] = price;
        }

        // The "next" index of the last order is 0
        id[price]++;
        uint256 previous = 0;
        uint256 next = orders[price][0].next;

        // Get the latest position such that staked <= orders[price][previous].staked
        while (staked <= orders[price][next].staked && next != 0) {
            previous = next;
            next = orders[price][next].next;
        }
        orders[price][id[price]] = Order(maker, recipient, amount, staked, previous, next);
        // The "next" index of the previous node is now id[price] (already bumped by 1)
        orders[price][previous].next = id[price];
        // The "previous" index of the 0 node is now id[price]
        orders[price][next].previous = id[price];
        return (previous, next);
    }

    function previewOrder(uint256 price, uint256 staked)
        public
        view
        returns (uint256 prev, uint256 next, uint256 position, uint256 cumulativeUndAmount)
    {
        next = orders[price][0].next;

        while (staked <= orders[price][next].staked && next != 0) {
            cumulativeUndAmount += orders[price][next].underlyingAmount;
            position++;
            prev = next;
            next = orders[price][next].next;
        }
        return (prev, next, position, cumulativeUndAmount);
    }

    function _deleteNode(uint256 price, uint256 index) internal {
        // Zero index cannot be deleted
        assert(index != 0);
        Order memory toDelete = orders[price][index];
        // If the offerer is zero, the order was already canceled or fulfilled
        if (toDelete.offerer == address(0)) revert WrongIndex();

        orders[price][toDelete.previous].next = toDelete.next;
        orders[price][toDelete.next].previous = toDelete.previous;

        delete orders[price][index];
    }

    // Add a node to the list
    function createOrder(uint256 amount, uint256 price, address recipient) external payable {
        if (amount == 0 || price == 0) revert NullAmount();
        if (price > maximumPrice) revert PriceTooHigh();
        if (amount > maximumAmount) revert AmountTooHigh();
        underlying.safeTransferFrom(msg.sender, address(this), amount);
        (uint256 previous, uint256 next) = _addNode(price, amount, msg.value, msg.sender, recipient);

<<<<<<< HEAD
        emit OrderCreated(id[price], msg.sender, amount, price);
=======
        emit OrderCreated(msg.sender, price, id[price], amount, msg.value, previous, next);
>>>>>>> dbdb735f
    }

    function cancelOrder(uint256 index, uint256 price) external {
        Order memory order = orders[price][index];
        if (order.offerer != msg.sender) revert RestrictedToOwner();

        _deleteNode(price, index);

        underlying.safeTransfer(msg.sender, order.underlyingAmount);

        if (order.staked > 0) {
            (bool success, ) = msg.sender.call{ value: order.staked }("");
            assert(success);
        }

        emit OrderCancelled(index, order.offerer, price, order.underlyingAmount);
    }

    // amount is always of underlying currency
    function fulfillOrder(uint256 amount, address receiver) external returns (uint256, uint256, uint256) {
        uint256 accountingToPay = 0;
        uint256 ethToFactory = 0;
        uint256 initialAmount = amount;
        while (amount > 0 && priceLevels[0] != 0) {
            (uint256 payStep, uint256 underlyingReceived, uint256 partialEthToFactory) = fulfillOrderByPrice(
                amount,
                priceLevels[0],
                receiver
            );
            // underlyingPaid <= amount
            unchecked {
                amount -= underlyingReceived;
            }
            accountingToPay += payStep;
            ethToFactory += partialEthToFactory;
            if (amount > 0) priceLevels[0] = priceLevels[priceLevels[0]];
        }

        return (accountingToPay, initialAmount - amount, ethToFactory);
    }

    // amount is always of underlying currency
    function fulfillOrderByPrice(uint256 amount, uint256 price, address receiver)
        internal
        returns (uint256, uint256, uint256)
    {
        uint256 cursor = orders[price][0].next;
        if (cursor == 0) return (0, 0, 0);
        Order memory order = orders[price][cursor];

        uint256 accountingToTransfer = 0;
        uint256 ethToFactory = 0;
        uint256 initialAmount = amount;

        while (amount >= order.underlyingAmount) {
            uint256 toTransfer = convertToAccounting(order.underlyingAmount, price);
            accounting.safeTransferFrom(msg.sender, order.recipient, toTransfer);
            accountingToTransfer += toTransfer;
            _deleteNode(price, cursor);
            amount -= order.underlyingAmount;
            cursor = order.next;
            if (order.staked > 0) {
                (bool success, ) = factory.call{ value: order.staked }("");
                ethToFactory += order.staked;
                assert(success);
            }

            // in case the next is zero, we reached the end of all orders
            if (cursor == 0) break;
            order = orders[price][cursor];
        }

        if (amount > 0 && cursor != 0) {
            uint256 toTransfer = convertToAccounting(amount, price);
            accounting.safeTransferFrom(msg.sender, order.recipient, toTransfer);
            accountingToTransfer += toTransfer;
            orders[price][cursor].underlyingAmount -= amount;

            amount = 0;
        }

        underlying.safeTransfer(receiver, initialAmount - amount);

        emit OrderFulfilled(id[price], order.offerer, msg.sender, accountingToTransfer, initialAmount - amount, price);

        return (accountingToTransfer, initialAmount - amount, ethToFactory);
    }

    // amount is always of underlying currency
    function previewTake(uint256 amount) external view returns (uint256, uint256, uint256) {
        uint256 accountingToPay = 0;
        uint256 initialAmount = amount;
        uint256 ethToFactory = 0;
        uint256 price = priceLevels[0];
        while (amount > 0 && price != 0) {
            (uint256 payStep, uint256 underlyingReceived, uint256 partialEthToFactory) = previewTakeByPrice(
                amount,
                price
            );
            // underlyingPaid <= amount
            unchecked {
                amount -= underlyingReceived;
            }
            accountingToPay += payStep;
            ethToFactory += partialEthToFactory;
            if (amount > 0) price = priceLevels[price];
        }

        return (accountingToPay, initialAmount - amount, ethToFactory);
    }

    // View function to calculate how much accounting the taker needs to take amount
    function previewTakeByPrice(uint256 amount, uint256 price) internal view returns (uint256, uint256, uint256) {
        uint256 cursor = orders[price][0].next;
        if (cursor == 0) return (0, 0, 0);
        Order memory order = orders[price][cursor];

        uint256 ethToFactory = 0;
        uint256 accountingToTransfer = 0;
        uint256 initialAmount = amount;
        while (amount >= order.underlyingAmount) {
            uint256 toTransfer = convertToAccounting(order.underlyingAmount, price);
            accountingToTransfer += toTransfer;
            ethToFactory += order.staked;
            amount -= order.underlyingAmount;
            cursor = order.next;
            // in case the next is zero, we reached the end of all orders
            if (cursor == 0) break;
            order = orders[price][cursor];
        }

        if (amount > 0 && cursor != 0) {
            uint256 toTransfer = convertToAccounting(amount, price);
            accountingToTransfer += toTransfer;
            amount = 0;
        }

        return (accountingToTransfer, initialAmount - amount, ethToFactory);
    }

    // View function to calculate how much accounting and underlying a redeem would return
    function previewRedeem(uint256 index, uint256 price) external view returns (uint256) {
        return orders[price][index].underlyingAmount;
    }
}
<|MERGE_RESOLUTION|>--- conflicted
+++ resolved
@@ -1,335 +1,327 @@
-// SPDX-License-Identifier: BUSL-1.1
-pragma solidity =0.8.17;
-
-import { IERC20, ERC20 } from "@openzeppelin/contracts/token/ERC20/ERC20.sol";
-import { SafeERC20 } from "@openzeppelin/contracts/token/ERC20/utils/SafeERC20.sol";
-import { Math } from "@openzeppelin/contracts/utils/math/Math.sol";
-
-contract Pool {
-    using SafeERC20 for ERC20;
-    using Math for uint256;
-
-    // We model makers as a circular doubly linked list with zero as first and last element
-    // This facilitates insertion and deletion of orders making the process gas efficient
-    struct Order {
-        address offerer;
-        address recipient;
-        uint256 underlyingAmount;
-        uint256 staked;
-        uint256 previous;
-        uint256 next;
-    }
-
-    address public immutable factory;
-
-    // Mapping from higher to lower
-    // By convention, priceLevels[0] is the highest bid;
-    mapping(uint256 => uint256) public priceLevels;
-
-    // Makers provide underlying and get accounting after match
-    // Takers sell accounting and get underlying immediately
-    ERC20 public immutable accounting;
-    ERC20 public immutable underlying;
-
-    // the accounting token decimals (stored to save gas)
-    uint256 public immutable priceResolution;
-
-    // maximum price to prevent overflow (computed at construction to save gas)
-    uint256 public immutable maximumPrice;
-    // maximum amount to prevent overflow (computed at construction to save gas)
-    uint256 public immutable maximumAmount;
-
-    // The minimum spacing percentage between prices, 1e4 corresponding to 100%
-    // lower values allow for a more fluid price but frontrunning is exacerbated and staking less useful
-    // higher values make token staking useful and frontrunning exploit less feasible
-    // but makers must choose between more stringent bids
-    // lower values are indicated for stable pairs
-    // higher vlaues are indicated for more volatile pairs
-    uint16 public immutable tick;
-
-    // id of the order to access its data, by price
-    mapping(uint256 => uint256) public id;
-    // orders[price][id]
-    mapping(uint256 => mapping(uint256 => Order)) public orders;
-
-<<<<<<< HEAD
-    event OrderCreated(uint256 indexed id, address indexed offerer, uint256 amount, uint256 price);
-=======
-    event OrderCreated(
-        address indexed offerer,
-        uint256 price,
-        uint256 index,
-        uint256 underlyingAmount,
-        uint256 staked,
-        uint256 previous,
-        uint256 next
-    );
->>>>>>> dbdb735f
-    event OrderFulfilled(
-        uint256 indexed id,
-        address indexed offerer,
-        address indexed fulfiller,
-        uint256 accountingToTransfer,
-        uint256 amount,
-        uint256 price
-    );
-    event OrderCancelled(uint256 indexed id, address indexed offerer, uint256 price, uint256 underlyingToTransfer);
-
-    error RestrictedToOwner();
-    error IncorrectTickSpacing();
-    error NullAmount();
-    error WrongIndex();
-    error PriceTooHigh();
-    error AmountTooHigh();
-
-    constructor(address _underlying, address _accounting, uint16 _tick) {
-        factory = msg.sender;
-        accounting = ERC20(_accounting);
-        priceResolution = 10**accounting.decimals();
-        underlying = ERC20(_underlying);
-        tick = _tick;
-        maximumPrice = type(uint256).max / (10000 + tick);
-        maximumAmount = type(uint256).max / priceResolution;
-    }
-
-    // Example WETH / USDC, maker USDC, taker WETH
-    // priceResolution = 1e18 (decimals of WETH)
-    // Price = 1753.54 WETH/USDC -> 1753540000 (it has USDC decimals)
-    // Sell 2.3486 WETH -> accountingAmount = 2348600000000000000
-    // underlyingOut = 2348600000000000000 * 1753540000 / 1e18 = 4118364044 -> 4,118.364044 USDC
-    function convertToUnderlying(uint256 accountingAmount, uint256 price) public view returns (uint256) {
-        return accountingAmount.mulDiv(price, priceResolution, Math.Rounding.Down);
-    }
-
-    function convertToAccounting(uint256 underlyingAmount, uint256 price) public view returns (uint256) {
-        return underlyingAmount.mulDiv(priceResolution, price, Math.Rounding.Up);
-    }
-
-    function _checkSpacing(uint256 lower, uint256 higher) internal view returns (bool) {
-        return lower == 0 || higher >= lower.mulDiv(tick + 10000, 10000, Math.Rounding.Up);
-    }
-
-    function _addNode(uint256 price, uint256 amount, uint256 staked, address maker, address recipient)
-        internal
-        returns (uint256, uint256)
-    {
-        uint256 higherPrice = 0;
-        while (priceLevels[higherPrice] > price) {
-            higherPrice = priceLevels[higherPrice];
-        }
-
-        if (priceLevels[higherPrice] < price) {
-            if (
-                !_checkSpacing(priceLevels[higherPrice], price) ||
-                (!_checkSpacing(price, higherPrice) && higherPrice != 0)
-            ) revert IncorrectTickSpacing();
-
-            priceLevels[price] = priceLevels[higherPrice];
-            priceLevels[higherPrice] = price;
-        }
-
-        // The "next" index of the last order is 0
-        id[price]++;
-        uint256 previous = 0;
-        uint256 next = orders[price][0].next;
-
-        // Get the latest position such that staked <= orders[price][previous].staked
-        while (staked <= orders[price][next].staked && next != 0) {
-            previous = next;
-            next = orders[price][next].next;
-        }
-        orders[price][id[price]] = Order(maker, recipient, amount, staked, previous, next);
-        // The "next" index of the previous node is now id[price] (already bumped by 1)
-        orders[price][previous].next = id[price];
-        // The "previous" index of the 0 node is now id[price]
-        orders[price][next].previous = id[price];
-        return (previous, next);
-    }
-
-    function previewOrder(uint256 price, uint256 staked)
-        public
-        view
-        returns (uint256 prev, uint256 next, uint256 position, uint256 cumulativeUndAmount)
-    {
-        next = orders[price][0].next;
-
-        while (staked <= orders[price][next].staked && next != 0) {
-            cumulativeUndAmount += orders[price][next].underlyingAmount;
-            position++;
-            prev = next;
-            next = orders[price][next].next;
-        }
-        return (prev, next, position, cumulativeUndAmount);
-    }
-
-    function _deleteNode(uint256 price, uint256 index) internal {
-        // Zero index cannot be deleted
-        assert(index != 0);
-        Order memory toDelete = orders[price][index];
-        // If the offerer is zero, the order was already canceled or fulfilled
-        if (toDelete.offerer == address(0)) revert WrongIndex();
-
-        orders[price][toDelete.previous].next = toDelete.next;
-        orders[price][toDelete.next].previous = toDelete.previous;
-
-        delete orders[price][index];
-    }
-
-    // Add a node to the list
-    function createOrder(uint256 amount, uint256 price, address recipient) external payable {
-        if (amount == 0 || price == 0) revert NullAmount();
-        if (price > maximumPrice) revert PriceTooHigh();
-        if (amount > maximumAmount) revert AmountTooHigh();
-        underlying.safeTransferFrom(msg.sender, address(this), amount);
-        (uint256 previous, uint256 next) = _addNode(price, amount, msg.value, msg.sender, recipient);
-
-<<<<<<< HEAD
-        emit OrderCreated(id[price], msg.sender, amount, price);
-=======
-        emit OrderCreated(msg.sender, price, id[price], amount, msg.value, previous, next);
->>>>>>> dbdb735f
-    }
-
-    function cancelOrder(uint256 index, uint256 price) external {
-        Order memory order = orders[price][index];
-        if (order.offerer != msg.sender) revert RestrictedToOwner();
-
-        _deleteNode(price, index);
-
-        underlying.safeTransfer(msg.sender, order.underlyingAmount);
-
-        if (order.staked > 0) {
-            (bool success, ) = msg.sender.call{ value: order.staked }("");
-            assert(success);
-        }
-
-        emit OrderCancelled(index, order.offerer, price, order.underlyingAmount);
-    }
-
-    // amount is always of underlying currency
-    function fulfillOrder(uint256 amount, address receiver) external returns (uint256, uint256, uint256) {
-        uint256 accountingToPay = 0;
-        uint256 ethToFactory = 0;
-        uint256 initialAmount = amount;
-        while (amount > 0 && priceLevels[0] != 0) {
-            (uint256 payStep, uint256 underlyingReceived, uint256 partialEthToFactory) = fulfillOrderByPrice(
-                amount,
-                priceLevels[0],
-                receiver
-            );
-            // underlyingPaid <= amount
-            unchecked {
-                amount -= underlyingReceived;
-            }
-            accountingToPay += payStep;
-            ethToFactory += partialEthToFactory;
-            if (amount > 0) priceLevels[0] = priceLevels[priceLevels[0]];
-        }
-
-        return (accountingToPay, initialAmount - amount, ethToFactory);
-    }
-
-    // amount is always of underlying currency
-    function fulfillOrderByPrice(uint256 amount, uint256 price, address receiver)
-        internal
-        returns (uint256, uint256, uint256)
-    {
-        uint256 cursor = orders[price][0].next;
-        if (cursor == 0) return (0, 0, 0);
-        Order memory order = orders[price][cursor];
-
-        uint256 accountingToTransfer = 0;
-        uint256 ethToFactory = 0;
-        uint256 initialAmount = amount;
-
-        while (amount >= order.underlyingAmount) {
-            uint256 toTransfer = convertToAccounting(order.underlyingAmount, price);
-            accounting.safeTransferFrom(msg.sender, order.recipient, toTransfer);
-            accountingToTransfer += toTransfer;
-            _deleteNode(price, cursor);
-            amount -= order.underlyingAmount;
-            cursor = order.next;
-            if (order.staked > 0) {
-                (bool success, ) = factory.call{ value: order.staked }("");
-                ethToFactory += order.staked;
-                assert(success);
-            }
-
-            // in case the next is zero, we reached the end of all orders
-            if (cursor == 0) break;
-            order = orders[price][cursor];
-        }
-
-        if (amount > 0 && cursor != 0) {
-            uint256 toTransfer = convertToAccounting(amount, price);
-            accounting.safeTransferFrom(msg.sender, order.recipient, toTransfer);
-            accountingToTransfer += toTransfer;
-            orders[price][cursor].underlyingAmount -= amount;
-
-            amount = 0;
-        }
-
-        underlying.safeTransfer(receiver, initialAmount - amount);
-
-        emit OrderFulfilled(id[price], order.offerer, msg.sender, accountingToTransfer, initialAmount - amount, price);
-
-        return (accountingToTransfer, initialAmount - amount, ethToFactory);
-    }
-
-    // amount is always of underlying currency
-    function previewTake(uint256 amount) external view returns (uint256, uint256, uint256) {
-        uint256 accountingToPay = 0;
-        uint256 initialAmount = amount;
-        uint256 ethToFactory = 0;
-        uint256 price = priceLevels[0];
-        while (amount > 0 && price != 0) {
-            (uint256 payStep, uint256 underlyingReceived, uint256 partialEthToFactory) = previewTakeByPrice(
-                amount,
-                price
-            );
-            // underlyingPaid <= amount
-            unchecked {
-                amount -= underlyingReceived;
-            }
-            accountingToPay += payStep;
-            ethToFactory += partialEthToFactory;
-            if (amount > 0) price = priceLevels[price];
-        }
-
-        return (accountingToPay, initialAmount - amount, ethToFactory);
-    }
-
-    // View function to calculate how much accounting the taker needs to take amount
-    function previewTakeByPrice(uint256 amount, uint256 price) internal view returns (uint256, uint256, uint256) {
-        uint256 cursor = orders[price][0].next;
-        if (cursor == 0) return (0, 0, 0);
-        Order memory order = orders[price][cursor];
-
-        uint256 ethToFactory = 0;
-        uint256 accountingToTransfer = 0;
-        uint256 initialAmount = amount;
-        while (amount >= order.underlyingAmount) {
-            uint256 toTransfer = convertToAccounting(order.underlyingAmount, price);
-            accountingToTransfer += toTransfer;
-            ethToFactory += order.staked;
-            amount -= order.underlyingAmount;
-            cursor = order.next;
-            // in case the next is zero, we reached the end of all orders
-            if (cursor == 0) break;
-            order = orders[price][cursor];
-        }
-
-        if (amount > 0 && cursor != 0) {
-            uint256 toTransfer = convertToAccounting(amount, price);
-            accountingToTransfer += toTransfer;
-            amount = 0;
-        }
-
-        return (accountingToTransfer, initialAmount - amount, ethToFactory);
-    }
-
-    // View function to calculate how much accounting and underlying a redeem would return
-    function previewRedeem(uint256 index, uint256 price) external view returns (uint256) {
-        return orders[price][index].underlyingAmount;
-    }
-}
+// SPDX-License-Identifier: BUSL-1.1
+pragma solidity =0.8.17;
+
+import { IERC20, ERC20 } from "@openzeppelin/contracts/token/ERC20/ERC20.sol";
+import { SafeERC20 } from "@openzeppelin/contracts/token/ERC20/utils/SafeERC20.sol";
+import { Math } from "@openzeppelin/contracts/utils/math/Math.sol";
+
+contract Pool {
+    using SafeERC20 for ERC20;
+    using Math for uint256;
+
+    // We model makers as a circular doubly linked list with zero as first and last element
+    // This facilitates insertion and deletion of orders making the process gas efficient
+    struct Order {
+        address offerer;
+        address recipient;
+        uint256 underlyingAmount;
+        uint256 staked;
+        uint256 previous;
+        uint256 next;
+    }
+
+    address public immutable factory;
+
+    // Mapping from higher to lower
+    // By convention, priceLevels[0] is the highest bid;
+    mapping(uint256 => uint256) public priceLevels;
+
+    // Makers provide underlying and get accounting after match
+    // Takers sell accounting and get underlying immediately
+    ERC20 public immutable accounting;
+    ERC20 public immutable underlying;
+
+    // the accounting token decimals (stored to save gas)
+    uint256 public immutable priceResolution;
+
+    // maximum price to prevent overflow (computed at construction to save gas)
+    uint256 public immutable maximumPrice;
+    // maximum amount to prevent overflow (computed at construction to save gas)
+    uint256 public immutable maximumAmount;
+
+    // The minimum spacing percentage between prices, 1e4 corresponding to 100%
+    // lower values allow for a more fluid price but frontrunning is exacerbated and staking less useful
+    // higher values make token staking useful and frontrunning exploit less feasible
+    // but makers must choose between more stringent bids
+    // lower values are indicated for stable pairs
+    // higher vlaues are indicated for more volatile pairs
+    uint16 public immutable tick;
+
+    // id of the order to access its data, by price
+    mapping(uint256 => uint256) public id;
+    // orders[price][id]
+    mapping(uint256 => mapping(uint256 => Order)) public orders;
+
+    event OrderCreated(
+        address indexed offerer,
+        uint256 price,
+        uint256 indexed index,
+        uint256 underlyingAmount,
+        uint256 staked,
+        uint256 previous,
+        uint256 next
+    );
+    event OrderFulfilled(
+        uint256 indexed id,
+        address indexed offerer,
+        address indexed fulfiller,
+        uint256 accountingToTransfer,
+        uint256 amount,
+        uint256 price
+    );
+    event OrderCancelled(uint256 indexed id, address indexed offerer, uint256 price, uint256 underlyingToTransfer);
+
+    error RestrictedToOwner();
+    error IncorrectTickSpacing();
+    error NullAmount();
+    error WrongIndex();
+    error PriceTooHigh();
+    error AmountTooHigh();
+
+    constructor(address _underlying, address _accounting, uint16 _tick) {
+        factory = msg.sender;
+        accounting = ERC20(_accounting);
+        priceResolution = 10**accounting.decimals();
+        underlying = ERC20(_underlying);
+        tick = _tick;
+        maximumPrice = type(uint256).max / (10000 + tick);
+        maximumAmount = type(uint256).max / priceResolution;
+    }
+
+    // Example WETH / USDC, maker USDC, taker WETH
+    // priceResolution = 1e18 (decimals of WETH)
+    // Price = 1753.54 WETH/USDC -> 1753540000 (it has USDC decimals)
+    // Sell 2.3486 WETH -> accountingAmount = 2348600000000000000
+    // underlyingOut = 2348600000000000000 * 1753540000 / 1e18 = 4118364044 -> 4,118.364044 USDC
+    function convertToUnderlying(uint256 accountingAmount, uint256 price) public view returns (uint256) {
+        return accountingAmount.mulDiv(price, priceResolution, Math.Rounding.Down);
+    }
+
+    function convertToAccounting(uint256 underlyingAmount, uint256 price) public view returns (uint256) {
+        return underlyingAmount.mulDiv(priceResolution, price, Math.Rounding.Up);
+    }
+
+    function _checkSpacing(uint256 lower, uint256 higher) internal view returns (bool) {
+        return lower == 0 || higher >= lower.mulDiv(tick + 10000, 10000, Math.Rounding.Up);
+    }
+
+    function _addNode(uint256 price, uint256 amount, uint256 staked, address maker, address recipient)
+        internal
+        returns (uint256, uint256)
+    {
+        uint256 higherPrice = 0;
+        while (priceLevels[higherPrice] > price) {
+            higherPrice = priceLevels[higherPrice];
+        }
+
+        if (priceLevels[higherPrice] < price) {
+            if (
+                !_checkSpacing(priceLevels[higherPrice], price) ||
+                (!_checkSpacing(price, higherPrice) && higherPrice != 0)
+            ) revert IncorrectTickSpacing();
+
+            priceLevels[price] = priceLevels[higherPrice];
+            priceLevels[higherPrice] = price;
+        }
+
+        // The "next" index of the last order is 0
+        id[price]++;
+        uint256 previous = 0;
+        uint256 next = orders[price][0].next;
+
+        // Get the latest position such that staked <= orders[price][previous].staked
+        while (staked <= orders[price][next].staked && next != 0) {
+            previous = next;
+            next = orders[price][next].next;
+        }
+        orders[price][id[price]] = Order(maker, recipient, amount, staked, previous, next);
+        // The "next" index of the previous node is now id[price] (already bumped by 1)
+        orders[price][previous].next = id[price];
+        // The "previous" index of the 0 node is now id[price]
+        orders[price][next].previous = id[price];
+        return (previous, next);
+    }
+
+    function previewOrder(uint256 price, uint256 staked)
+        public
+        view
+        returns (uint256 prev, uint256 next, uint256 position, uint256 cumulativeUndAmount)
+    {
+        next = orders[price][0].next;
+
+        while (staked <= orders[price][next].staked && next != 0) {
+            cumulativeUndAmount += orders[price][next].underlyingAmount;
+            position++;
+            prev = next;
+            next = orders[price][next].next;
+        }
+        return (prev, next, position, cumulativeUndAmount);
+    }
+
+    function _deleteNode(uint256 price, uint256 index) internal {
+        // Zero index cannot be deleted
+        assert(index != 0);
+        Order memory toDelete = orders[price][index];
+        // If the offerer is zero, the order was already canceled or fulfilled
+        if (toDelete.offerer == address(0)) revert WrongIndex();
+
+        orders[price][toDelete.previous].next = toDelete.next;
+        orders[price][toDelete.next].previous = toDelete.previous;
+
+        delete orders[price][index];
+    }
+
+    // Add a node to the list
+    function createOrder(uint256 amount, uint256 price, address recipient) external payable {
+        if (amount == 0 || price == 0) revert NullAmount();
+        if (price > maximumPrice) revert PriceTooHigh();
+        if (amount > maximumAmount) revert AmountTooHigh();
+        underlying.safeTransferFrom(msg.sender, address(this), amount);
+        (uint256 previous, uint256 next) = _addNode(price, amount, msg.value, msg.sender, recipient);
+
+        emit OrderCreated(msg.sender, price, id[price], amount, msg.value, previous, next);
+    }
+
+    function cancelOrder(uint256 index, uint256 price) external {
+        Order memory order = orders[price][index];
+        if (order.offerer != msg.sender) revert RestrictedToOwner();
+
+        _deleteNode(price, index);
+
+        underlying.safeTransfer(msg.sender, order.underlyingAmount);
+
+        if (order.staked > 0) {
+            (bool success, ) = msg.sender.call{ value: order.staked }("");
+            assert(success);
+        }
+
+        emit OrderCancelled(index, order.offerer, price, order.underlyingAmount);
+    }
+
+    // amount is always of underlying currency
+    function fulfillOrder(uint256 amount, address receiver) external returns (uint256, uint256, uint256) {
+        uint256 accountingToPay = 0;
+        uint256 ethToFactory = 0;
+        uint256 initialAmount = amount;
+        while (amount > 0 && priceLevels[0] != 0) {
+            (uint256 payStep, uint256 underlyingReceived, uint256 partialEthToFactory) = fulfillOrderByPrice(
+                amount,
+                priceLevels[0],
+                receiver
+            );
+            // underlyingPaid <= amount
+            unchecked {
+                amount -= underlyingReceived;
+            }
+            accountingToPay += payStep;
+            ethToFactory += partialEthToFactory;
+            if (amount > 0) priceLevels[0] = priceLevels[priceLevels[0]];
+        }
+
+        return (accountingToPay, initialAmount - amount, ethToFactory);
+    }
+
+    // amount is always of underlying currency
+    function fulfillOrderByPrice(uint256 amount, uint256 price, address receiver)
+        internal
+        returns (uint256, uint256, uint256)
+    {
+        uint256 cursor = orders[price][0].next;
+        if (cursor == 0) return (0, 0, 0);
+        Order memory order = orders[price][cursor];
+
+        uint256 accountingToTransfer = 0;
+        uint256 ethToFactory = 0;
+        uint256 initialAmount = amount;
+
+        while (amount >= order.underlyingAmount) {
+            uint256 toTransfer = convertToAccounting(order.underlyingAmount, price);
+            accounting.safeTransferFrom(msg.sender, order.recipient, toTransfer);
+            accountingToTransfer += toTransfer;
+            _deleteNode(price, cursor);
+            amount -= order.underlyingAmount;
+            cursor = order.next;
+            if (order.staked > 0) {
+                (bool success, ) = factory.call{ value: order.staked }("");
+                ethToFactory += order.staked;
+                assert(success);
+            }
+
+            // in case the next is zero, we reached the end of all orders
+            if (cursor == 0) break;
+            order = orders[price][cursor];
+        }
+
+        if (amount > 0 && cursor != 0) {
+            uint256 toTransfer = convertToAccounting(amount, price);
+            accounting.safeTransferFrom(msg.sender, order.recipient, toTransfer);
+            accountingToTransfer += toTransfer;
+            orders[price][cursor].underlyingAmount -= amount;
+
+            amount = 0;
+        }
+
+        underlying.safeTransfer(receiver, initialAmount - amount);
+
+        emit OrderFulfilled(id[price], order.offerer, msg.sender, accountingToTransfer, initialAmount - amount, price);
+
+        return (accountingToTransfer, initialAmount - amount, ethToFactory);
+    }
+
+    // amount is always of underlying currency
+    function previewTake(uint256 amount) external view returns (uint256, uint256, uint256) {
+        uint256 accountingToPay = 0;
+        uint256 initialAmount = amount;
+        uint256 ethToFactory = 0;
+        uint256 price = priceLevels[0];
+        while (amount > 0 && price != 0) {
+            (uint256 payStep, uint256 underlyingReceived, uint256 partialEthToFactory) = previewTakeByPrice(
+                amount,
+                price
+            );
+            // underlyingPaid <= amount
+            unchecked {
+                amount -= underlyingReceived;
+            }
+            accountingToPay += payStep;
+            ethToFactory += partialEthToFactory;
+            if (amount > 0) price = priceLevels[price];
+        }
+
+        return (accountingToPay, initialAmount - amount, ethToFactory);
+    }
+
+    // View function to calculate how much accounting the taker needs to take amount
+    function previewTakeByPrice(uint256 amount, uint256 price) internal view returns (uint256, uint256, uint256) {
+        uint256 cursor = orders[price][0].next;
+        if (cursor == 0) return (0, 0, 0);
+        Order memory order = orders[price][cursor];
+
+        uint256 ethToFactory = 0;
+        uint256 accountingToTransfer = 0;
+        uint256 initialAmount = amount;
+        while (amount >= order.underlyingAmount) {
+            uint256 toTransfer = convertToAccounting(order.underlyingAmount, price);
+            accountingToTransfer += toTransfer;
+            ethToFactory += order.staked;
+            amount -= order.underlyingAmount;
+            cursor = order.next;
+            // in case the next is zero, we reached the end of all orders
+            if (cursor == 0) break;
+            order = orders[price][cursor];
+        }
+
+        if (amount > 0 && cursor != 0) {
+            uint256 toTransfer = convertToAccounting(amount, price);
+            accountingToTransfer += toTransfer;
+            amount = 0;
+        }
+
+        return (accountingToTransfer, initialAmount - amount, ethToFactory);
+    }
+
+    // View function to calculate how much accounting and underlying a redeem would return
+    function previewRedeem(uint256 index, uint256 price) external view returns (uint256) {
+        return orders[price][index].underlyingAmount;
+    }
+}